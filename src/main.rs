--- conflicted
+++ resolved
@@ -197,13 +197,9 @@
                     desc.to_owned(),
                 );
 
-<<<<<<< HEAD
-                // let timestamp: u64 = timestamp().as_secs();
-
+
+                
                 let future = link.save(&root, true);
-=======
-                let future = link.save(root, true);
->>>>>>> 0f003da4
 
                 println!("Saving link...");
 
